#Written by Keith Jolley
#(c) 2010-2015, University of Oxford
#E-mail: keith.jolley@zoo.ox.ac.uk
#
#This file is part of Bacterial Isolate Genome Sequence Database (BIGSdb).
#
#BIGSdb is free software: you can redistribute it and/or modify
#it under the terms of the GNU General Public License as published by
#the Free Software Foundation, either version 3 of the License, or
#(at your option) any later version.
#
#BIGSdb is distributed in the hope that it will be useful,
#but WITHOUT ANY WARRANTY; without even the implied warranty of
#MERCHANTABILITY or FITNESS FOR A PARTICULAR PURPOSE.  See the
#GNU General Public License for more details.
#
#You should have received a copy of the GNU General Public License
#along with BIGSdb.  If not, see <http://www.gnu.org/licenses/>.
package BIGSdb::Application;
use strict;
use warnings;
use 5.010;
use BIGSdb::AlleleInfoPage;
use BIGSdb::AlleleQueryPage;
use BIGSdb::AlleleSequencePage;
use BIGSdb::AuthorizeClientPage;
use BIGSdb::BatchProfileQueryPage;
use BIGSdb::BIGSException;
use BIGSdb::BrowsePage;
use BIGSdb::ChangePasswordPage;
use BIGSdb::CombinationQueryPage;
use BIGSdb::CurateSubmissionExcelPage;
use BIGSdb::CustomizePage;
use BIGSdb::Dataconnector;
use BIGSdb::Datastore;
use BIGSdb::DownloadAllelesPage;
use BIGSdb::DownloadProfilesPage;
use BIGSdb::DownloadSeqbinPage;
use BIGSdb::ErrorPage;
use BIGSdb::FieldHelpPage;
use BIGSdb::IndexPage;
use BIGSdb::IsolateInfoPage;
use BIGSdb::IsolateQueryPage;
use BIGSdb::JobsListPage;
use BIGSdb::JobViewerPage;
use BIGSdb::ListQueryPage;
use BIGSdb::LocusInfoPage;
use BIGSdb::Login;
use BIGSdb::OptionsPage;
use BIGSdb::Parser;
use BIGSdb::PluginManager;
use BIGSdb::Preferences;
use BIGSdb::ProfileInfoPage;
use BIGSdb::ProfileQueryPage;
use BIGSdb::ProjectsPage;
use BIGSdb::PubQueryPage;
use BIGSdb::QueryPage;
use BIGSdb::RecordInfoPage;
use BIGSdb::SeqbinPage;
use BIGSdb::SeqbinToEMBL;
use BIGSdb::SequenceQueryPage;
use BIGSdb::SequenceTranslatePage;
use BIGSdb::SubmitPage;
use BIGSdb::TableQueryPage;
use BIGSdb::VersionPage;
use BIGSdb::CGI::as_utf8;
use DBI;
use Error qw(:try);
use Log::Log4perl qw(get_logger);
use List::MoreUtils qw(any);
use Config::Tiny;

sub new {
	my ( $class, $config_dir, $lib_dir, $dbase_config_dir, $r, $curate ) = @_;
	my $self = {};
	$self->{'system'}           = {};
	$self->{'config'}           = {};
	$CGI::POST_MAX              = 50 * 1024 * 1024;             #Limit any uploads to 50Mb.
	$CGI::DISABLE_UPLOADS       = 0;
	$self->{'cgi'}              = CGI->new;
	$self->{'instance'}         = undef;
	$self->{'xmlHandler'}       = undef;
	$self->{'page'}             = undef;
	$self->{'invalidXML'}       = 0;
	$self->{'invalidDbType'}    = 0;
	$self->{'dataConnector'}    = BIGSdb::Dataconnector->new;
	$self->{'datastore'}        = undef;
	$self->{'pluginManager'}    = undef;
	$self->{'db'}               = undef;
	$self->{'mod_perl_request'} = $r;
	$self->{'fatal'}            = undef;
	$self->{'curate'}           = $curate;
	$self->{'config_dir'}       = $config_dir;
	$self->{'lib_dir'}          = $lib_dir;
	$self->{'dbase_config_dir'} = $dbase_config_dir;
	bless( $self, $class );
	$self->_initiate( $config_dir, $dbase_config_dir );
	$self->{'dataConnector'}->initiate( $self->{'system'}, $self->{'config'} );
	my $q = $self->{'cgi'};

	if ( !$self->{'error'} ) {
		$self->db_connect;
		if ( $self->{'db'} ) {
			$self->setup_datastore;
			$self->_setup_prefstore;
			if ( !$self->{'system'}->{'authentication'} ) {
				my $logger = get_logger('BIGSdb.Application_Authentication');
				$logger->logdie( "No authentication attribute set - set to either 'apache' or 'builtin' in the system tag of the XML "
					  . "database description." );
			}
			$self->initiate_authdb if $self->{'system'}->{'authentication'} eq 'builtin';
			$self->_initiate_jobmanager( $config_dir, $dbase_config_dir )
			  if !$self->{'curate'}
			  && ( any { $q->param('page') eq $_ } qw (plugin job jobs index logout options) )
			  && $self->{'config'}->{'jobs_db'};
		}
	}
	$self->initiate_plugins($lib_dir);
	$self->print_page;
	$self->_db_disconnect;
	return $self;
}

sub _initiate {
	my ( $self, $config_dir, $dbase_config_dir ) = @_;
	my $q = $self->{'cgi'};
	Log::Log4perl::MDC->put( "ip", $q->remote_host );
	$self->read_config_file($config_dir);
	$self->read_host_mapping_file($config_dir);
	my $logger = get_logger('BIGSdb.Application_Initiate');
	my $db = $self->{'cgi'}->param('db') || '';
	$self->{'instance'} = $db =~ /^([\w\d\-_]+)$/ ? $1 : '';
	my $full_path = "$dbase_config_dir/$self->{'instance'}/config.xml";

	if ( !-e $full_path ) {
		$logger->fatal("Database config file for '$self->{'instance'}' does not exist.");
		$self->{'error'} = 'invalidXML';
		return;
	}
	$self->{'xmlHandler'} = BIGSdb::Parser->new;
	my $parser = XML::Parser::PerlSAX->new( Handler => $self->{'xmlHandler'} );
	eval { $parser->parse( Source => { SystemId => $full_path } ) };
	if ($@) {
		$logger->fatal("Invalid XML description: $@") if $self->{'instance'} ne '';
		$self->{'error'} = 'invalidXML';
		return;
	}
	$self->{'system'} = $self->{'xmlHandler'}->get_system_hash;
	$self->set_system_overrides;
	if ( !defined $self->{'system'}->{'dbtype'}
		|| ( $self->{'system'}->{'dbtype'} ne 'sequences' && $self->{'system'}->{'dbtype'} ne 'isolates' ) )
	{
		$self->{'error'} = 'invalidDbType';
	}
	$self->{'script_name'} = $q->script_name || 'bigsdb.pl';
	if ( $self->{'curate'} && $self->{'system'}->{'curate_path_includes'} ) {
		if ( $self->{'script_name'} !~ /$self->{'system'}->{'curate_path_includes'}/ ) {
			$self->{'error'} = 'invalidScriptPath';
		}
	} elsif ( !$self->{'curate'} && $self->{'system'}->{'script_path_includes'} ) {
		if ( $self->{'script_name'} !~ /$self->{'system'}->{'script_path_includes'}/ ) {
			$self->{'error'} = 'invalidScriptPath';
		}
	}
	$self->{'error'} = 'noAuthenticationSet' if !$self->{'system'}->{'authentication'};
	$self->{'system'}->{'script_name'} = $self->{'script_name'};
	$ENV{'PATH'} = '/bin:/usr/bin';    ## no critic (RequireLocalizedPunctuationVars) #so we don't foul taint check
	delete @ENV{qw(IFS CDPATH ENV BASH_ENV)};    # Make %ENV safer
	$q->param( 'page', 'index' ) if !defined $q->param('page');
	$self->{'page'} = $q->param('page');
	$self->{'system'}->{'read_access'} ||= 'public';      #everyone can view by default
	$self->{'system'}->{'host'}        ||= 'localhost';
	$self->{'system'}->{'port'}        ||= 5432;
	$self->{'system'}->{'user'}        ||= 'apache';
	$self->{'system'}->{'password'}    ||= 'remote';
	$self->{'system'}->{'privacy'}     ||= 'yes';
	$self->{'system'}->{'privacy'} = $self->{'system'}->{'privacy'} eq 'no' ? 0 : 1;
	$self->{'system'}->{'locus_superscript_prefix'} ||= 'no';
	$self->{'system'}->{'dbase_config_dir'} = $dbase_config_dir;

	if ( ( $self->{'system'}->{'dbtype'} // '' ) eq 'isolates' ) {
		$self->{'system'}->{'view'}       ||= 'isolates';
		$self->{'system'}->{'labelfield'} ||= 'isolate';
		if ( !$self->{'xmlHandler'}->is_field( $self->{'system'}->{'labelfield'} ) ) {
			$logger->error( "The defined labelfield '$self->{'system'}->{'labelfield'}' does not exist in the database.  "
				  . "Please set the labelfield attribute in the system tag of the database XML file." );
		}
	}

	#Allow individual database configs to override system auth and pref databases and tmp directories
	$self->{'config'}->{'prefs_db'}       = $self->{'system'}->{'prefs_db'}       if defined $self->{'system'}->{'prefs_db'};
	$self->{'config'}->{'auth_db'}        = $self->{'system'}->{'auth_db'}        if defined $self->{'system'}->{'auth_db'};
	$self->{'config'}->{'tmp_dir'}        = $self->{'system'}->{'tmp_dir'}        if defined $self->{'system'}->{'tmp_dir'};
	$self->{'config'}->{'secure_tmp_dir'} = $self->{'system'}->{'secure_tmp_dir'} if defined $self->{'system'}->{'secure_tmp_dir'};

	#refdb attribute has been renamed ref_db for consistency with other databases (refdb still works)
	$self->{'config'}->{'ref_db'} //= $self->{'config'}->{'refdb'};
	$self->{'config'}->{'ref_db'} = $self->{'system'}->{'ref_db'} if defined $self->{'system'}->{'ref_db'};

	#dbase_job_quota attribute has been renamed job_quota for consistency (dbase_job_quota still works)
	$self->{'system'}->{'job_quota'} //= $self->{'system'}->{'dbase_job_quota'};
	return;
}

sub set_system_overrides {
	my ($self) = @_;
	my $override_file = "$self->{'dbase_config_dir'}/$self->{'instance'}/system.overrides";
	if ( -e $override_file ) {
		open( my $fh, '<', $override_file ) || get_logger('BIGSdb.Application_Initiate')->error("Can't open $override_file for reading");
		while ( my $line = <$fh> ) {
			next if $line =~ /^#/;
			$line =~ s/^\s+//;
			$line =~ s/\s+$//;
			if ( $line =~ /^([^=\s]+)\s*=\s*"([^"]+)"$/ ) {
				$self->{'system'}->{$1} = $2;
			}
		}
		close $fh;
	}
	return;
}

sub initiate_authdb {
	my ($self) = @_;
	my $logger = get_logger('BIGSdb.Application_Initiate');
	my %att    = (
		dbase_name => $self->{'config'}->{'auth_db'},
		host       => $self->{'system'}->{'host'},
		port       => $self->{'system'}->{'port'},
		user       => $self->{'system'}->{'user'},
		password   => $self->{'system'}->{'password'},
	);
	try {
		$self->{'auth_db'} = $self->{'dataConnector'}->get_connection( \%att );
		$logger->info("Connected to authentication database '$self->{'config'}->{'auth_db'}'");
	}
	catch BIGSdb::DatabaseConnectionException with {
		$logger->error("Can not connect to authentication database '$self->{'config'}->{'auth_db'}'");
		$self->{'error'} = 'noAuth';
	};
	return;
}

sub initiate_plugins {
	my ( $self, $plugin_dir ) = @_;
	$self->{'pluginManager'} = BIGSdb::PluginManager->new(
		system           => $self->{'system'},
		cgi              => $self->{'cgi'},
		instance         => $self->{'instance'},
		prefstore        => $self->{'prefstore'},
		config           => $self->{'config'},
		datastore        => $self->{'datastore'},
		db               => $self->{'db'},
		xmlHandler       => $self->{'xmlHandler'},
		dataConnector    => $self->{'dataConnector'},
		mod_perl_request => $self->{'mod_perl_request'},
		jobManager       => $self->{'jobManager'},
		pluginDir        => $plugin_dir
	);
	return;
}

sub _initiate_jobmanager {
	my ( $self, $config_dir, $dbase_config_dir, ) = @_;
	$self->{'jobManager'} = BIGSdb::OfflineJobManager->new(
		{
			config_dir       => $config_dir,
			dbase_config_dir => $dbase_config_dir,
			host             => $self->{'system'}->{'host'},
			port             => $self->{'system'}->{'port'},
			user             => $self->{'system'}->{'user'},
			password         => $self->{'system'}->{'password'},
			system           => $self->{'system'}
		}
	);
	return;
}

sub read_config_file {
	my ( $self, $config_dir ) = @_;
	my $logger = get_logger('BIGSdb.Application_Initiate');
	my $config = Config::Tiny->new();
	$config = Config::Tiny->read("$config_dir/bigsdb.conf");
	foreach (
<<<<<<< HEAD
		qw ( prefs_db auth_db jobs_db rest_db max_load emboss_path tmp_dir secure_tmp_dir submission_dir blast+_path blast_threads
		muscle_path	max_muscle_mb mafft_path mogrify_path ipcress_path splitstree_path reference refdb ref_db chartdirector
=======
		qw ( prefs_db auth_db jobs_db rest_db max_load emboss_path tmp_dir secure_tmp_dir blast+_path blast_threads
		muscle_path	max_muscle_mb mafft_path mafft_threads mogrify_path ipcress_path splitstree_path reference refdb ref_db chartdirector
>>>>>>> 10e3ad4d
		disable_updates disable_update_message intranet debug results_deleted_days cache_days doclink rest_behind_proxy
		bcrypt_cost)
	  )
	{
		$self->{'config'}->{$_} = $config->{_}->{$_};
	}
	$self->{'config'}->{'intranet'} ||= 'no';
	$self->{'config'}->{'cache_days'} //= 7;
	if ( $self->{'config'}->{'chartdirector'} ) {
		eval "use perlchartdir;";    ## no critic (ProhibitStringyEval)
		if ($@) {
			$logger->error("Chartdirector not installed! - Either install or set 'chartdirector=0' in bigsdb.conf");
			$self->{'config'}->{'chartdirector'} = 0;
		} else {
			eval "use BIGSdb::Charts;";    ## no critic (ProhibitStringyEval)
			if ($@) {
				$logger->error("Charts.pm not installed!");
			}
		}
	}
	$self->{'config'}->{'aligner'} = 1 if $self->{'config'}->{'muscle_path'} || $self->{'config'}->{'mafft_path'};
	$self->{'config'}->{'doclink'} //= 'http://bigsdb.readthedocs.org/en/latest';
	return;
}

sub read_host_mapping_file {
	my ( $self, $config_dir ) = @_;
	my $mapping_file = "$config_dir/host_mapping.conf";
	if ( -e $mapping_file ) {
		open( my $fh, '<', $mapping_file ) || get_logger('BIGSdb.Application_Initiate')->error("Can't open $mapping_file for reading");
		while (<$fh>) {
			next if /^\s+$/ || /^#/;
			my ( $host, $mapped ) = split /\s+/, $_;
			next if !$host || !$mapped;
			$self->{'config'}->{'host_map'}->{$host} = $mapped;
		}
		close $fh;
	}
	return;
}

sub _setup_prefstore {
	my ($self) = @_;
	my %att = (
		dbase_name => $self->{'config'}->{'prefs_db'},
		host       => $self->{'system'}->{'host'},
		port       => $self->{'system'}->{'port'},
		user       => $self->{'system'}->{'user'},
		password   => $self->{'system'}->{'password'},
	);
	my $pref_db;
	try {
		$pref_db = $self->{'dataConnector'}->get_connection( \%att );
	}
	catch BIGSdb::DatabaseConnectionException with {
		my $logger = get_logger('BIGSdb.Prefs');
		$logger->fatal("Can not connect to preferences database '$self->{'config'}->{'prefs_db'}'");
	};
	$self->{'prefstore'} = BIGSdb::Preferences->new( db => $pref_db );
	return;
}

sub setup_datastore {
	my ($self) = @_;
	$self->{'datastore'} = BIGSdb::Datastore->new(
		db            => $self->{'db'},
		dataConnector => $self->{'dataConnector'},
		system        => $self->{'system'},
		config        => $self->{'config'},
		xmlHandler    => $self->{'xmlHandler'}
	);
	return;
}

sub db_connect {
	my ($self) = @_;
	my %att = (
		dbase_name => $self->{'system'}->{'db'},
		host       => $self->{'system'}->{'host'},
		port       => $self->{'system'}->{'port'},
		user       => $self->{'system'}->{'user'},
		password   => $self->{'system'}->{'password'}
	);
	try {
		$self->{'db'} = $self->{'dataConnector'}->get_connection( \%att );
	}
	catch BIGSdb::DatabaseConnectionException with {
		my $logger = get_logger('BIGSdb.Application_Initiate');
		$logger->error("Can not connect to database '$self->{'system'}->{'db'}'");
	};
	return;
}

sub _db_disconnect {
	my ($self) = @_;
	$self->{'prefstore'}->finish_statement_handles if $self->{'prefstore'};
	undef $self->{'prefstore'};
	undef $self->{'datastore'};
	return;
}

sub print_page {
	my ($self) = @_;
	my $set_options = 0;
	my $cookies;
	my %classes = (
		alleleInfo         => 'AlleleInfoPage',
		alleleQuery        => 'AlleleQueryPage',
		alleleSequence     => 'AlleleSequencePage',
		authorizeClient    => 'AuthorizeClientPage',
		batchProfiles      => 'BatchProfileQueryPage',
		batchSequenceQuery => 'SequenceQueryPage',
		browse             => 'BrowsePage',
		changePassword     => 'ChangePasswordPage',
		customize          => 'CustomizePage',
		downloadAlleles    => 'DownloadAllelesPage',
		downloadProfiles   => 'DownloadProfilesPage',
		downloadSeqbin     => 'DownloadSeqbinPage',
		embl               => 'SeqbinToEMBL',
		excelTemplate      => 'CurateSubmissionExcelPage',
		extractedSequence  => 'ExtractedSequencePage',
		fieldValues        => 'FieldHelpPage',
		index              => 'IndexPage',
		info               => 'IsolateInfoPage',
		job                => 'JobViewerPage',
		jobs               => 'JobsListPage',
		listQuery          => 'ListQueryPage',
		locusInfo          => 'LocusInfoPage',
		options            => 'OptionsPage',
		pubquery           => 'PubQueryPage',
		query              => ( ( $self->{'system'}->{'dbtype'} // '' ) eq 'isolates' ? 'IsolateQueryPage' : 'ProfileQueryPage' ),
		plugin             => 'Plugin',
		profileInfo        => 'ProfileInfoPage',
		profiles           => 'CombinationQueryPage',
		projects           => 'ProjectsPage',
		recordInfo         => 'RecordInfoPage',
		seqbin             => 'SeqbinPage',
		sequenceQuery      => 'SequenceQueryPage',
		sequenceTranslate  => 'SequenceTranslatePage',
		submit             => 'SubmitPage',
		tableQuery         => 'TableQueryPage',
		version            => 'VersionPage'
	);
	my $page;
	my %page_attributes = (
		system           => $self->{'system'},
		dbase_config_dir => $self->{'dbase_config_dir'},
		config_dir       => $self->{'config_dir'},
		lib_dir          => $self->{'lib_dir'},
		cgi              => $self->{'cgi'},
		instance         => $self->{'instance'},
		prefs            => $self->{'prefs'},
		prefstore        => $self->{'prefstore'},
		config           => $self->{'config'},
		datastore        => $self->{'datastore'},
		db               => $self->{'db'},
		xmlHandler       => $self->{'xmlHandler'},
		dataConnector    => $self->{'dataConnector'},
		pluginManager    => $self->{'pluginManager'},
		mod_perl_request => $self->{'mod_perl_request'},
		jobManager       => $self->{'jobManager'},
		curate           => 0
	);
	my $continue = 1;
	my $auth_cookies_ref;

	if ( $self->{'error'} ) {
		$page_attributes{'error'} = $self->{'error'};
		$page = BIGSdb::ErrorPage->new(%page_attributes);
		$page->print_page_content;
		return;
	}
	if ( $self->{'system'}->{'read_access'} ne 'public' || $self->{'page'} eq 'authorizeClient' || $self->{'page'} eq 'submit'|| $self->{'page'} eq 'logout' ) {
		( $continue, $auth_cookies_ref ) = $self->authenticate( \%page_attributes );
	}
	return if !$continue;
	if ( $self->{'page'} eq 'options'
		&& ( $self->{'cgi'}->param('set') || $self->{'cgi'}->param('reset') ) )
	{
		$page = BIGSdb::OptionsPage->new(%page_attributes);
		$page->initiate_prefs;
		$page->set_options;
		$self->{'page'} = 'index';
		$self->{'cgi'}->param( page => 'index' );    #stop prefs initiating twice
		$set_options = 1;
	}
	if ( !$self->{'db'} ) {
		$page_attributes{'error'} = 'noConnect';
		$page = BIGSdb::ErrorPage->new(%page_attributes);
	} elsif ( !$self->{'prefstore'} ) {
		$page_attributes{'error'} = 'noPrefs';
		$page_attributes{'fatal'} = $self->{'fatal'};
		$page                     = BIGSdb::ErrorPage->new(%page_attributes);
	} elsif ( $classes{ $self->{'page'} } ) {
		$page_attributes{'cookies'} = $cookies;
		if ( ref $auth_cookies_ref eq 'ARRAY' ) {
			foreach (@$auth_cookies_ref) {
				push @{ $page_attributes{'cookies'} }, $_;
			}
		}
		$page_attributes{'setOptions'} = $set_options;
		$page = "BIGSdb::$classes{$self->{'page'}}"->new(%page_attributes);
	} else {
		$page_attributes{'error'} = 'unknown';
		$page = BIGSdb::ErrorPage->new(%page_attributes);
	}
	$page->print_page_content;
	return;
}

sub authenticate {
	my ( $self, $page_attributes ) = @_;
	my $auth_cookies_ref;
	my $reset_password;
	my $authenticated = 1;
	if ( $self->{'system'}->{'authentication'} eq 'apache' ) {
		if ( $self->{'cgi'}->remote_user ) {
			$page_attributes->{'username'} = $self->{'cgi'}->remote_user;
		} else {
			$page_attributes->{'error'} = 'userNotAuthenticated';
			my $page = BIGSdb::ErrorPage->new(%$page_attributes);
			$page->print_page_content;
			$authenticated = 0;
		}
	} else {    #use built-in authentication
		my $logger = get_logger('BIGSdb.Application_Authentication');
		$page_attributes->{'auth_db'} = $self->{'auth_db'};
		$page_attributes->{'vars'}    = $self->{'cgi'}->Vars;
		my $page = BIGSdb::Login->new(%$page_attributes);
		my $logging_out;
		if ( $self->{'page'} eq 'logout' ) {
			$auth_cookies_ref = $page->logout;
			$page->set_cookie_attributes($auth_cookies_ref);
			$self->{'page'} = 'index';
			$logging_out = 1;
		}
		if ( $self->{'curate'} || $self->{'system'}->{'read_access'} ne 'public' || $self->{'page'} eq 'authorizeClient' || $self->{'page'} eq 'submit') {
			try {
				throw BIGSdb::AuthenticationException('logging out') if $logging_out;
				$page_attributes->{'username'} = $page->login_from_cookie;
				$self->{'page'} = 'changePassword' if $self->{'system'}->{'password_update_required'};
			}
			catch BIGSdb::AuthenticationException with {
				$logger->debug("No cookie set - asking for log in");
				try {
					( $page_attributes->{'username'}, $auth_cookies_ref, $reset_password ) = $page->secure_login;
				}
				catch BIGSdb::CannotOpenFileException with {
					$page_attributes->{'error'} = 'userAuthenticationFiles';
					$page = BIGSdb::ErrorPage->new(%$page_attributes);
					$page->print_page_content;
				}
				catch BIGSdb::AuthenticationException with {

					#failed again
					$authenticated = 0;
				};
			};
		}
	}
	if ($reset_password) {
		$self->{'system'}->{'password_update_required'} = 1;
		$self->{'cgi'}->{'page'}                        = 'changePassword';
	}
	if ( $authenticated && $page_attributes->{'username'} ) {
		my $config_access = $self->{'system'}->{'default_access'} ? $self->_user_allowed_access( $page_attributes->{'username'} ) : 1;
		$page_attributes->{'permissions'} = $self->{'datastore'}->get_permissions( $page_attributes->{'username'} );
		if ( $page_attributes->{'permissions'}->{'disable_access'} ) {
			$page_attributes->{'error'} = 'accessDisabled';
			my $page = BIGSdb::ErrorPage->new(%$page_attributes);
			$page->print_page_content;
			$authenticated = 0;
		} elsif ( !$config_access ) {
			$page_attributes->{'error'} = 'configAccessDenied';
			my $page = BIGSdb::ErrorPage->new(%$page_attributes);
			$page->print_page_content;
			$authenticated = 0;
		}
	}
	return ( $authenticated, $auth_cookies_ref );
}

sub _user_allowed_access {
	my ( $self, $username ) = @_;
	if ( $self->{'system'}->{'default_access'} eq 'deny' ) {
		my $allow_file = "$self->{'dbase_config_dir'}/$self->{'instance'}/users.allow";
		return 1 if -e $allow_file && $self->_is_name_in_file( $username, $allow_file );
		return 0;
	} elsif ( $self->{'system'}->{'default_access'} eq 'allow' ) {
		my $deny_file = "$self->{'dbase_config_dir'}/$self->{'instance'}/users.deny";
		return 0 if -e $deny_file && $self->_is_name_in_file( $username, $deny_file );
		return 1;
	} else {
		return 0;
	}
}

sub _is_name_in_file {
	my ( $self, $name, $filename ) = @_;
	throw BIGSdb::FileException("File $filename does not exist") if !-e $filename;
	my $logger = get_logger('BIGSdb.Application_Authentication');
	open( my $fh, '<', $filename ) || $logger->error("Can't open $filename for reading");
	while ( my $line = <$fh> ) {
		next if $line =~ /^#/;
		$line =~ s/^\s+//;
		$line =~ s/\s+$//;
		if ( $line eq $name ) {
			close $fh;
			return 1;
		}
	}
	close $fh;
	return 0;
}
1;<|MERGE_RESOLUTION|>--- conflicted
+++ resolved
@@ -282,13 +282,8 @@
 	my $config = Config::Tiny->new();
 	$config = Config::Tiny->read("$config_dir/bigsdb.conf");
 	foreach (
-<<<<<<< HEAD
 		qw ( prefs_db auth_db jobs_db rest_db max_load emboss_path tmp_dir secure_tmp_dir submission_dir blast+_path blast_threads
-		muscle_path	max_muscle_mb mafft_path mogrify_path ipcress_path splitstree_path reference refdb ref_db chartdirector
-=======
-		qw ( prefs_db auth_db jobs_db rest_db max_load emboss_path tmp_dir secure_tmp_dir blast+_path blast_threads
 		muscle_path	max_muscle_mb mafft_path mafft_threads mogrify_path ipcress_path splitstree_path reference refdb ref_db chartdirector
->>>>>>> 10e3ad4d
 		disable_updates disable_update_message intranet debug results_deleted_days cache_days doclink rest_behind_proxy
 		bcrypt_cost)
 	  )
