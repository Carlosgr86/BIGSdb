#BLAST.pm - BLAST plugin for BIGSdb
#Written by Keith Jolley
#Copyright (c) 2010-2020, University of Oxford
#E-mail: keith.jolley@zoo.ox.ac.uk
#
#This file is part of Bacterial Isolate Genome Sequence Database (BIGSdb).
#
#BIGSdb is free software: you can redistribute it and/or modify
#it under the terms of the GNU General Public License as published by
#the Free Software Foundation, either version 3 of the License, or
#(at your option) any later version.
#
#BIGSdb is distributed in the hope that it will be useful,
#but WITHOUT ANY WARRANTY; without even the implied warranty of
#MERCHANTABILITY or FITNESS FOR A PARTICULAR PURPOSE.  See the
#GNU General Public License for more details.
#
#You should have received a copy of the GNU General Public License
#along with BIGSdb.  If not, see <http://www.gnu.org/licenses/>.
package BIGSdb::Plugins::BLAST;
use strict;
use warnings;
use 5.010;
use parent qw(BIGSdb::Plugin);
use Log::Log4perl qw(get_logger);
my $logger = get_logger('BIGSdb.Plugins');
use List::MoreUtils qw(any uniq);
use constant MAX_INSTANT_RUN  => 10;
use constant MAX_DISPLAY_TAXA => 1000;
use constant MAX_TAXA         => 50_000;
use constant MAX_QUERY_LENGTH => 100_000;
use BIGSdb::Constants qw(:interface SEQ_METHODS FLANKING);
{
	no warnings 'qw';
	use constant BLASTN_SCORES => qw(
	  1,-5,3,3
	  1,-4,1,2
	  1,-4,0,2
	  1,-4,2,1
	  1,-4,1,1
	  2,-7,2,4
	  2,-7,0,4
	  2,-7,4,2
	  2,-7,2,2
	  1,-3,2,2
	  1,-3,1,2
	  1,-3,0,2
	  1,-3,2,1
	  1,-3,1,1
	  2,-5,2,4
	  2,-5,0,4
	  2,-5,4,2
	  2,-5,2,2
	  1,-2,2,2
	  1,-2,1,2
	  1,-2,0,2
	  1,-2,3,1
	  1,-2,2,1
	  1,-2,1,1
	  2,-3,4,4
	  2,-3,2,4
	  2,-3,0,4
	  2,-3,3,3
	  2,-3,6,2
	  2,-3,5,2
	  2,-3,4,2
	  2,-3,2,2
	  3,-4,6,3
	  3,-4,5,3
	  3,-4,4,3
	  3,-4,6,2
	  3,-4,5,2
	  3,-4,4,2
	  4,-5,6,5
	  4,-5,5,5
	  4,-5,4,5
	  4,-5,3,5
	  1,-1,3,2
	  1,-1,2,2
	  1,-1,1,2
	  1,-1,0,2
	  1,-1,4,1
	  1,-1,3,1
	  1,-1,2,1
	  3,-2,5,5
	  5,-4,10,6
	  5,-4,8,6
	);
}

sub set_pref_requirements {
	my ($self) = @_;
	$self->{'pref_requirements'} =
	  { general => 1, main_display => 0, isolate_display => 0, analysis => 1, query_field => 0 };
	return;
}

sub get_attributes {
	my ($self) = @_;
	my %att = (
		name    => 'BLAST',
		authors => [
			{
				name        => 'Keith Jolley',
				affiliation => 'University of Oxford, UK',
				email       => 'keith.jolley@zoo.ox.ac.uk',
			}
		],
		description      => 'BLAST a query sequence against selected isolate data',
		full_description => 'The BLAST plugin enables you to BLAST a sequence against any of the genomes in the '
		  . 'database, displaying a table of matches which can be downloaded in Excel format. In addition, the '
		  . 'matched sequence regions are made available for download in FASTA format, either with or without '
		  . 'surrounding flanking sequence.',
		category    => 'Analysis',
		buttontext  => 'BLAST',
		menutext    => 'BLAST',
		module      => 'BLAST',
<<<<<<< HEAD
		version     => '1.4.17',
=======
		version     => '1.5.0',
>>>>>>> bddd5358
		dbtype      => 'isolates',
		section     => 'analysis,postquery',
		input       => 'query',
		order       => 32,
		help        => 'tooltips',
		system_flag => 'BLAST',
		url         => "$self->{'config'}->{'doclink'}/data_analysis/blast.html",
		requires    => 'offline_jobs,seqbin',
		image       => '/images/plugins/BLAST/screenshot.png'
	);
	return \%att;
}

sub get_plugin_javascript {
	my $buffer = << "END";
function listbox_selectall(listID, isSelect) {
	var listbox = document.getElementById(listID);
	for(var count=0; count < listbox.options.length; count++) {
		listbox.options[count].selected = isSelect;
	}
}

END
	return $buffer;
}

sub run {
	my ($self) = @_;
	my $q = $self->{'cgi'};
	say q(<h1>BLAST</h1>);
	if ( !( $q->param('submit') && $q->param('sequence') ) ) {
		$self->_print_interface;
		return;
	}
	my @ids = $q->multi_param('isolate_id');
	my ( $pasted_cleaned_ids, $invalid_ids ) = $self->get_ids_from_pasted_list( { dont_clear => 1 } );
	push @ids, @$pasted_cleaned_ids;
	@ids = uniq @ids;
	if (@$invalid_ids) {
		local $" = ', ';
		$self->print_bad_status(
			{ message => qq(The following isolates in your pasted list are invalid: @$invalid_ids.) } );
		$self->_print_interface;
		return;
	}
	if ( !@ids ) {
		$self->print_bad_status( { message => q(You must select one or more isolates.) } );
		$self->_print_interface;
		return;
	}
	my $max_taxa = $self->_get_limit;
	if ( @ids > $max_taxa ) {
		my $selected   = BIGSdb::Utils::commify( scalar @ids );
		my $nice_limit = BIGSdb::Utils::commify($max_taxa);
		$self->print_bad_status(
			{ message => qq(Analysis is restricted to $nice_limit isolates. You have selected $selected.) } );
		$self->_print_interface;
		return;
	}
	if ( length $q->param('sequence') > MAX_QUERY_LENGTH ) {
		my $limit = BIGSdb::Utils::commify(MAX_QUERY_LENGTH);
		$self->print_bad_status( { message => qq(Query sequence is limited to a maximum of $limit characters.) } );
		$self->_print_interface;
		return;
	}
	my @includes = $q->multi_param('includes');
	if ( @ids > MAX_INSTANT_RUN || $q->param('tblastx') ) {
		my $att       = $self->get_attributes;
		my $user_info = $self->{'datastore'}->get_user_info_from_username( $self->{'username'} );
		$q->delete('isolate_paste_list');
		$q->delete('isolate_id');
		my $params = $q->Vars;
		$params->{'script_name'} = $self->{'system'}->{'script_name'};
		my $job_id = $self->{'jobManager'}->add_job(
			{
				dbase_config => $self->{'instance'},
				ip_address   => $q->remote_host,
				module       => $att->{'module'},
				priority     => $att->{'priority'},
				parameters   => $params,
				username     => $self->{'username'},
				email        => $user_info->{'email'},
				isolates     => \@ids
			}
		);
		say $self->get_job_redirect($job_id);
		return;
	}
	$self->_print_interface;
	my $prefix     = BIGSdb::Utils::get_random();
	my $job_id     = BIGSdb::Utils::get_random();
	my $params     = $q->Vars;
	my $query_file = $self->_create_query_file( $params, $job_id );
	$self->_run_now(
		{
			query_file     => $query_file,
			prefix         => $prefix,
			ids            => \@ids,
			includes       => \@includes,
			show_no_match  => ( $q->param('show_no_match') // 0 ),
			flanking       => ( $q->param('flanking') // $self->{'prefs'}->{'flanking'} ),
			include_seqbin => ( $q->param('include_seqbin') // 0 )
		}
	);
	unlink $query_file;
	return;
}

sub _get_headers {
	my ( $self, $includes ) = @_;
	my %labels;
	my ( $scheme_fields, $scheme_labels ) =
	  $self->get_field_selection_list( { scheme_fields => 1, analysis_pref => 1, ignore_prefs => 1 } );
	$labels{$_} = $scheme_labels->{$_} foreach @$scheme_fields;
	my $html_buffer   = qq(<table class="resultstable">\n);
	my $display_label = ucfirst( $self->{'system'}->{'labelfield'} );
	$html_buffer .= qq(<tr><th>Isolate id</th><th>$display_label</th>);
	$html_buffer .= q(<th>) . ( $labels{$_} // $_ ) . q(</th>) foreach @$includes;
	$html_buffer .= q(<th>% identity</th><th>Alignment length</th><th>Mismatches</th><th>Gaps</th><th>Seqbin id</th>)
	  . qq(<th>Start</th><th>End</th><th>Orientation</th><th>E-value</th><th>Bit score</th></tr>\n);
	my $text_buffer = "Isolate id\t$display_label\t";
	$text_buffer .= ( $labels{$_} // $_ ) . "\t" foreach @$includes;
	$text_buffer .=
	  "% identity\tAlignment length\tMismatches\tGaps\tSeqbin id\tStart\tEnd\tOrientation\tE-value\tBit score\n";
	return ( $html_buffer, $text_buffer );
}

sub _run_now {
	my ( $self, $args ) = @_;
	my ( $prefix, $query_file, $ids, $includes, $show_no_match, $flanking, $include_seqbin ) =
	  @{$args}{qw(prefix query_file ids includes show_no_match flanking include_seqbin)};
	my ( $html_header, $text_header ) = $self->_get_headers($includes);
	my $out_file                 = "$prefix.fas";
	my $out_file_flanking        = "$prefix\_flanking.fas";
	my $out_file_table           = "$prefix\_table.txt";
	my $out_file_table_full_path = "$self->{'config'}->{'tmp_dir'}/$out_file_table";
	my $file_buffer              = $text_header;
	my $first                    = 1;
	my $some_results             = 0;
	my $td                       = 1;
	my $params                   = $self->{'cgi'}->Vars;
	say q(<div class="box" id="resultstable">);

	foreach my $id (@$ids) {
		my $matches = $self->_blast( $query_file, $prefix, $id, $params );
		next if !$show_no_match && ( ref $matches ne 'ARRAY' || !@$matches );
		print $html_header if $first;
		my $include_values = $self->_get_include_values( \@$includes, $id );
		$some_results = 1;
		my $rows        = @$matches;
		my $first_match = 1;
		foreach my $match (@$matches) {
			say $self->_get_prov_html_cells(
				{
					isolate_id     => $id,
					td             => $td,
					include_values => $include_values,
					is_match       => 1,
					rows           => $rows,
					first_match    => $first_match
				}
			);
			$file_buffer .= $self->_get_prov_text_cells( { isolate_id => $id, include_values => $include_values } );
			say $self->_get_match_attribute_html_cells( $match, $flanking );
			$file_buffer .= $self->_get_match_attribute_text_cells( $match, $flanking );
			$file_buffer .= qq(\n);
			$self->_append_fasta(
				{
					isolate_id        => $id,
					include_values    => $include_values,
					match             => $match,
					flanking          => $flanking,
					out_file          => $out_file,
					out_file_flanking => $out_file_flanking,
					include_seqbin    => $include_seqbin
				}
			);
			$first_match = 0;
		}
		if ( !@$matches ) {
			say $self->_get_prov_html_cells( { isolate_id => $id, td => $td, include_values => $include_values } );
			say q(<td>0</td><td colspan="9" /></tr>);
			$file_buffer .= $self->_get_prov_text_cells( { isolate_id => $id, include_values => $include_values } );
			$file_buffer .= qq(\t0\n);
		}
		$td = $td == 1 ? 2 : 1;
		$first = 0;
		if ( $ENV{'MOD_PERL'} ) {
			$self->{'mod_perl_request'}->rflush;
			return if $self->{'mod_perl_request'}->connection->aborted;
		}
	}
	open( my $fh_output_table, '>:encoding(utf8)', $out_file_table_full_path )
	  or $logger->error("Can't open temp file $out_file_table_full_path for writing");
	say $fh_output_table $file_buffer;
	close $fh_output_table;
	if ($some_results) {
		say q(</table>);
		my ( $fasta, $fasta_flanking, $text, $excel_file ) = ( FASTA_FILE, FASTA_FLANKING_FILE, TEXT_FILE, EXCEL_FILE );
		say q(<p style="margin-top:1em"> );
		if ( -e "$self->{'config'}->{'tmp_dir'}/$out_file" ) {
			say qq(<a href="/tmp/$out_file" target="_blank" title="Export sequences in FASTA file">$fasta</a>);
		}
		if ( -e "$self->{'config'}->{'tmp_dir'}/$out_file_flanking" ) {
			say qq(<a href="/tmp/$out_file_flanking" target="_blank" )
			  . qq(title="Export sequences including flanking regions in FASTA format">$fasta_flanking</a>);
		}
		say qq(<a href="/tmp/$out_file_table" target="_blank" )
		  . qq(title="Export table in tab-delimited text format">$text</a>);
		my $excel =
		  BIGSdb::Utils::text2excel( $out_file_table_full_path,
			{ worksheet => 'BLAST', tmp_dir => $self->{'config'}->{'secure_tmp_dir'} } );
		if ( -e $excel ) {
			say qq(<a href="/tmp/${prefix}_table.xlsx" title="Export table in Excel format">$excel_file</a>);
		}
		say q(</p>);
	} else {
		say q(<p>No matches found.</p>);
	}
	say q(</div>);
	return;
}

sub run_job {
	my ( $self, $job_id, $params ) = @_;
	$self->{'exit'} = 0;

	#Terminate cleanly on kill signals
	local @SIG{qw (INT TERM HUP)} = ( sub { $self->{'exit'} = 1 } ) x 3;
	$self->{'system'}->{'script_name'} = $params->{'script_name'};
	my @includes = split /\|\|/x, ( $params->{'includes'} // q() );
	my ( $html_header, $text_header ) = $self->_get_headers( \@includes );
	my $query_file               = $self->_create_query_file( $params, $job_id );
	my $out_file                 = "$job_id.fas";
	my $out_file_flanking        = "${job_id}_flanking.fas";
	my $out_file_table           = "${job_id}_table.txt";
	my $out_file_table_full_path = "$self->{'config'}->{'tmp_dir'}/$out_file_table";
	my $html_buffer_file         = "$self->{'config'}->{'secure_tmp_dir'}/$out_file_table";
	$self->_append_file( $out_file_table_full_path, $text_header );
	my $first        = 1;
	my $some_results = 0;
	my $td           = 1;
	my $ids          = $self->{'jobManager'}->get_job_isolates($job_id);
	my $flanking     = BIGSdb::Utils::is_int( $params->{'flanking'} ) ? $params->{'flanking'} : 100;
	my $progress     = 0;

	if ( @$ids > MAX_DISPLAY_TAXA ) {
		my $max_display_taxa = MAX_DISPLAY_TAXA;
		$self->{'jobManager'}->update_job_status( $job_id,
			{ message_html => "<p>Dynamically updated output disabled as >$max_display_taxa taxa selected.</p>" } );
	}
	my $prefix = BIGSdb::Utils::get_random();
	foreach my $id (@$ids) {
		$progress++;
		my $complete = int( 100 * $progress / @$ids );
		my $matches = $self->_blast( $query_file, $prefix, $id, $params );
		if ( !$params->{'show_no_match'} && ( ref $matches ne 'ARRAY' || !@$matches ) ) {
			if ( $progress % 10 == 0 || $progress == @$ids ) {
				$self->{'jobManager'}
				  ->update_job_status( $job_id, { percent_complete => $complete, stage => "Checked id: $id" } );
			}
			next;
		}
		if ( @$ids <= MAX_DISPLAY_TAXA ) {
			$self->_append_file( $html_buffer_file, $html_header ) if $first;
		}
		my $include_values = $self->_get_include_values( \@includes, $id );
		$some_results = 1;
		my $rows        = @$matches;
		my $first_match = 1;
		foreach my $match (@$matches) {
			if ( @$ids <= MAX_DISPLAY_TAXA ) {
				my $html_buffer = $self->_get_prov_html_cells(
					{
						isolate_id     => $id,
						td             => $td,
						include_values => $include_values,
						is_match       => 1,
						rows           => $rows,
						first_match    => $first_match
					}
				);
				$html_buffer .= $self->_get_match_attribute_html_cells( $match, $flanking );
				$self->_append_file( $html_buffer_file, $html_buffer );
			}
			my $buffer = $self->_get_prov_text_cells( { isolate_id => $id, include_values => $include_values } );
			$buffer .= $self->_get_match_attribute_text_cells( $match, $flanking );
			$buffer .= qq(\n);
			$self->_append_file( $out_file_table_full_path, $buffer );
			$self->_append_fasta(
				{
					isolate_id        => $id,
					include_values    => $include_values,
					match             => $match,
					flanking          => $flanking,
					out_file          => $out_file,
					out_file_flanking => $out_file_flanking,
					include_seqbin    => $params->{'include_seqbin'} // 0
				}
			);
			$first_match = 0;
		}
		if ( !@$matches ) {
			if ( @$ids <= MAX_DISPLAY_TAXA ) {
				my $html_buffer =
				  $self->_get_prov_html_cells( { isolate_id => $id, td => $td, include_values => $include_values } );
				$html_buffer .= q(<td>0</td><td colspan="9" /></tr>);
				$self->_append_file( $html_buffer_file, $html_buffer );
			}
			my $buffer = $self->_get_prov_text_cells( { isolate_id => $id, include_values => $include_values } );
			$buffer .= qq(\t0\n);
			$self->_append_file( $out_file_table_full_path, $buffer );
		}
		if ( @$ids <= MAX_DISPLAY_TAXA ) {
			my $html_buffer_ref = BIGSdb::Utils::slurp($html_buffer_file);
			my $message         = "$$html_buffer_ref</table>";
			$self->{'jobManager'}->update_job_status( $job_id,
				{ percent_complete => $complete, message_html => $message, stage => "Checked id: $id" } );
		} else {
			if ( $progress % 10 == 0 || $progress == @$ids ) {
				$self->{'jobManager'}
				  ->update_job_status( $job_id, { percent_complete => $complete, stage => "Checked id: $id" } );
			}
		}
		$td = $td == 1 ? 2 : 1;
		$first = 0;
		return if $self->{'exit'};
	}
	unlink $html_buffer_file;
	unlink $query_file;
	if ($some_results) {
		$self->{'jobManager'}->update_job_output( $job_id, { filename => $out_file, description => '01_FASTA' } );
		$self->{'jobManager'}
		  ->update_job_output( $job_id, { filename => $out_file_flanking, description => '02_FASTA with flanking' } );
		$self->{'jobManager'}->update_job_output(
			$job_id,
			{
				filename      => $out_file_table,
				description   => '03_Table (tab-delimited text)',
				compress      => 1,
				keep_original => 1
			}
		);
		my $excel =
		  BIGSdb::Utils::text2excel( $out_file_table_full_path,
			{ worksheet => 'BLAST', tmp_dir => $self->{'config'}->{'secure_tmp_dir'} } );
		if ( -e $excel ) {
			$self->{'jobManager'}->update_job_output( $job_id,
				{ filename => "${job_id}_table.xlsx", description => '04_Table (Excel format)', compress => 1 } );
			unlink $out_file_table_full_path if -e "$out_file_table_full_path.gz";
		}
	} else {
		$self->{'jobManager'}
		  ->update_job_status( $job_id, { percent_complete => 100, message_html => '<p>No matches found.</p>' } );
	}
	return;
}

sub _append_file {
	my ( $self, $filename, $file_buffer ) = @_;
	open( my $fh, '>>:encoding(utf8)', $filename )
	  or $logger->error("Cannot open temp file $filename for writing");
	print $fh $file_buffer;
	close $fh;
	return;
}

sub _append_fasta {
	my ( $self, $args ) = @_;
	my ( $isolate_id, $include_values, $match, $flanking, $out_file, $out_file_flanking, $include_seqbin ) =
	  @{$args}{qw(isolate_id include_values match flanking out_file out_file_flanking include_seqbin)};
	my $start   = $match->{'start'};
	my $end     = $match->{'end'};
	my $seq_ref = $self->{'contigManager'}->get_contig_fragment(
		{
			seqbin_id => $match->{'seqbin_id'},
			start     => $start,
			end       => $end,
			reverse   => $match->{'reverse'},
			flanking  => $flanking
		}
	);
	my $label    = $self->_get_isolate_label($isolate_id);
	my $fasta_id = ">$isolate_id|$label";
	$fasta_id .= "|$match->{'seqbin_id'}|$start" if $include_seqbin;
	$fasta_id .= "|$_" foreach @$include_values;
	my $seq_with_flanking;

	if ( $match->{'reverse'} ) {
		$seq_with_flanking =
		  BIGSdb::Utils::break_line( $seq_ref->{'downstream'} . $seq_ref->{'seq'} . $seq_ref->{'upstream'}, 60 );
	} else {
		$seq_with_flanking =
		  BIGSdb::Utils::break_line( $seq_ref->{'upstream'} . $seq_ref->{'seq'} . $seq_ref->{'downstream'}, 60 );
	}
	open( my $fh_output, '>>:encoding(utf8)', "$self->{'config'}->{'tmp_dir'}/$out_file" )
	  or $logger->error("Can't open temp file $self->{'config'}->{'tmp_dir'}/$out_file for writing");
	open( my $fh_output_flanking, '>>:encoding(utf8)', "$self->{'config'}->{'tmp_dir'}/$out_file_flanking" )
	  or $logger->error("Can't open temp file $self->{'config'}->{'tmp_dir'}/$out_file_flanking for writing");
	say $fh_output $fasta_id;
	say $fh_output_flanking $fasta_id;
	say $fh_output BIGSdb::Utils::break_line( $seq_ref->{'seq'}, 60 );
	say $fh_output_flanking $seq_with_flanking;
	close $fh_output;
	close $fh_output_flanking;
	return;
}

sub _get_match_attribute_html_cells {
	my ( $self, $match, $flanking ) = @_;
	my $buffer;
	foreach my $attribute (qw(identity alignment mismatches gaps seqbin_id start end)) {
		$buffer .= qq(<td>$match->{$attribute});
		if ( $attribute eq 'end' ) {
			$match->{'reverse'} ||= 0;
			$buffer .=
			    qq( <a target="_blank" class="extract_tooltip" href="$self->{'system'}->{'script_name'}?)
			  . qq(db=$self->{'instance'}&amp;page=extractedSequence&amp;translate=1&amp;no_highlight=1&amp;)
			  . qq(seqbin_id=$match->{'seqbin_id'}&amp;start=$match->{'start'}&amp;end=$match->{'end'}&amp;)
			  . qq(reverse=$match->{'reverse'}&amp;flanking=$flanking">extract&nbsp;&rarr;</a>);
		}
		$buffer .= q(</td>);
	}
	$buffer .= q(<td style="font-size:2em">) . ( $match->{'reverse'} ? '&larr;' : '&rarr;' ) . q(</td>);
	foreach (qw(e_value bit_score)) {
		$buffer .= qq(<td>$match->{$_}</td>);
	}
	$buffer .= q(</tr>);
	return $buffer;
}

sub _get_match_attribute_text_cells {
	my ( $self, $match, $flanking ) = @_;
	my $buffer;
	foreach my $attribute (qw(identity alignment mismatches gaps seqbin_id start end)) {
		$buffer .= qq(\t$match->{$attribute});
	}
	$buffer .= $match->{'reverse'} ? qq(\tReverse) : qq(\tForward);
	foreach (qw(e_value bit_score)) {
		$buffer .= qq(\t$match->{$_});
	}
	return $buffer;
}

sub _get_isolate_label {
	my ( $self, $isolate_id ) = @_;
	if ( !$self->{'cache'}->{'label'}->{$isolate_id} ) {
		$self->{'cache'}->{'label'}->{$isolate_id} =
		  $self->{'datastore'}
		  ->run_query( "SELECT $self->{'system'}->{'labelfield'} FROM $self->{'system'}->{'view'} WHERE id=?",
			$isolate_id, { cache => 'BLAST::get_isolate_label' } );
	}
	return $self->{'cache'}->{'label'}->{$isolate_id};
}

sub _get_prov_html_cells {
	my ( $self, $args ) = @_;
	my ( $isolate_id, $td, $include_values, $is_match, $rows, $first_match ) =
	  @{$args}{qw(isolate_id td include_values is_match rows first_match)};
	my $html_buffer;
	my $label = $self->_get_isolate_label($isolate_id);
	if ($is_match) {
		if ($first_match) {
			$html_buffer =
			    qq(<tr class="td$td"><td rowspan="$rows" style="vertical-align:top">)
			  . qq(<a href="$self->{'system'}->{'script_name'}?db=$self->{'instance'}&amp;page=info&amp;id=$isolate_id">)
			  . qq($isolate_id</a></td><td rowspan="$rows" style=" vertical-align:top">$label</td>);
			$html_buffer .= qq(<td rowspan="$rows" style="vertical-align:top">$_</td>) foreach @$include_values;
		} else {
			$html_buffer = qq(<tr class="td$td">);
		}
	} else {
		$html_buffer = qq(<tr class="td$td"><td><a href="$self->{'system'}->{'script_name'}?db=$self->{'instance'}&amp;)
		  . qq(page=info&amp;id=$isolate_id">$isolate_id</a></td><td>$label</td>);
		$html_buffer .= qq(<td>$_</td>) foreach @$include_values;
	}
	return $html_buffer;
}

sub _get_prov_text_cells {
	my ( $self,       $args )           = @_;
	my ( $isolate_id, $include_values ) = @{$args}{qw(isolate_id include_values)};
	my $label  = $self->_get_isolate_label($isolate_id);
	my $buffer = qq($isolate_id\t$label);
	$buffer .= qq(\t$_) foreach @$include_values;
	return $buffer;
}

sub _get_include_values {
	my ( $self, $includes, $isolate_id ) = @_;
	my $include_values = [];
	if (@$includes) {
		my $include_data = $self->{'datastore'}->run_query( "SELECT * FROM $self->{'system'}->{'view'} WHERE id=?",
			$isolate_id, { fetch => 'row_hashref', cache => 'BLAST::run_isolates' } );
		foreach my $field (@$includes) {
			my $value;
			if ( $field =~ /s_(\d+)_(\w+)/x ) {
				my ( $scheme_id, $scheme_field ) = ( $1, $2 );
				my $scheme_field_values =
				  $self->{'datastore'}->get_scheme_field_values_by_isolate_id( $isolate_id, $scheme_id );
				no warnings 'numeric';    #might complain about numeric comparison with non-numeric data
				my @values =
				  sort {
					$scheme_field_values->{ lc($scheme_field) }->{$a}
					  cmp $scheme_field_values->{ lc($scheme_field) }->{$b}
					  || $a <=> $b
					  || $a cmp $b
				  }
				  keys %{ $scheme_field_values->{ lc($scheme_field) } };
				local $" = q(,);
				$value = "@values" // q();
			} else {
				$value = $self->get_field_value( $include_data, $field );
			}
			push @$include_values, $value;
		}
	}
	return $include_values;
}

sub _get_limit {
	my ($self) = @_;
	my $limit = $self->{'system'}->{'blast_limit'} // $self->{'config'}->{'blast_limit'} // MAX_TAXA;
	return $limit;
}

sub _print_interface {
	my ($self)     = @_;
	my $q          = $self->{'cgi'};
	my $query_file = $q->param('query_file');
	my $qry_ref    = $self->get_query($query_file);
	my $selected_ids;
	if ( $q->param('isolate_id') ) {
		my @ids = $q->multi_param('isolate_id');
		$selected_ids = \@ids;
	} elsif ( defined $query_file ) {
		$selected_ids = $self->get_ids_from_query($qry_ref);
	} else {
		$selected_ids = [];
	}
	say q(<div class="box" id="queryform">);
	say q(<p>Please select the required isolate ids to BLAST against (use CTRL or SHIFT to make multiple selections) )
	  . q(and paste in your query sequence.  Nucleotide or peptide sequences can be queried.</p>);
	my $limit = BIGSdb::Utils::commify( $self->_get_limit );
	say qq(<p>Analysis is limited to $limit records.</p>);
	say $q->start_form;
	say q(<div class="scrollable">);
	$self->print_seqbin_isolate_fieldset( { selected_ids => $selected_ids, isolate_paste_list => 1 } );
	say q(<fieldset style="float:left"><legend>Paste sequence</legend>);
	say $q->textarea( -name => 'sequence', -rows => 8, -cols => 70 );
	say q(</fieldset>);
	say q(<fieldset style="float:left"><legend>Include in results table</legend>);
	my @fields;
	my $set_id     = $self->get_set_id;
	my $is_curator = $self->is_curator;
	my $field_list = $self->{'xmlHandler'}->get_field_list( { no_curate_only => !$is_curator } );
	my $labels     = {};

	foreach my $field (@$field_list) {
		next if $field eq $self->{'system'}->{'labelfield'};
		next if any { $field eq $_ } qw (id datestamp date_entered curator sender);
		push @fields, $field;
		( $labels->{$field} = $field ) =~ tr/_/ /;
	}
	my ( $scheme_fields, $scheme_labels ) =
	  $self->get_field_selection_list( { scheme_fields => 1, analysis_pref => 1 } );
	push @fields, @$scheme_fields;
	$labels->{$_} = $scheme_labels->{$_} foreach @$scheme_fields;
	say $q->scrolling_list(
		-name     => 'includes',
		-id       => 'includes',
		-values   => \@fields,
		-labels   => $labels,
		-size     => 10,
		-multiple => 'true'
	);
	say q(</fieldset>);
	say q(<fieldset style="float:left"><legend>Parameters</legend>);
	say q(<ul><li><label for="word_size" class="parameter">BLASTN word size:</label>);
	say $q->popup_menu( -name => 'word_size', -id => 'word_size', -values => [ 7 .. 28 ], -default => 11 );
	say $self->get_tooltip( q(BLASTN word size - This is the length of an exact match required to initiate an )
		  . q(extension. Larger values increase speed at the expense of sensitivity.) );
	say q(</li><li><label for="scores" class="parameter">BLASTN scoring:</label>);
	my %labels;

	foreach (BLASTN_SCORES) {
		my @values = split /,/x, $_;
		$labels{$_} = "reward:$values[0]; penalty:$values[1]; gap open:$values[2]; gap extend:$values[3]";
	}
	say $q->popup_menu(
		-name    => 'scores',
		-id      => 'scores',
		-values  => [BLASTN_SCORES],
		-labels  => \%labels,
		-default => '2,-3,5,2'
	);
	say $self->get_tooltip( q(BLASTN scoring - This is a combination of rewards for identically )
		  . q(matched nucleotides, penalties for mismatching nucleotides, gap opening costs and gap extension )
		  . q(costs. Only the listed combinations are supported by the BLASTN algorithm.) );
	say q(</li><li><label for="hits" class="parameter">Hits per isolate:</label>);
	say $q->popup_menu(
		-name    => 'hits',
		-id      => 'hits',
		-values  => [qw(1 2 3 4 5 6 7 8 9 10 20 30 40 50)],
		-default => 1
	);
	say q(</li><li><label for="flanking" class="parameter">Flanking length (bp):</label>);
	say $q->popup_menu(
		-name    => 'flanking',
		-id      => 'flanking',
		-values  => [FLANKING],
		-default => $self->{'prefs'}->{'flanking'}
	);
	say $self->get_tooltip( q(Flanking length - This is the length of flanking sequence (if present) )
		  . q(that will be output in the secondary FASTA file.  The default value can be changed in the options page.)
	);
	say q(</li><li>);
	say $q->checkbox( -name => 'tblastx', label => 'Use TBLASTX' );
	say $self->get_tooltip( q(TBLASTX - Compares the six-frame translation of your nucleotide query )
		  . q(against the six-frame translation of the sequences in the sequence bin.) );
	say q(</li></ul></fieldset>);
	say q(<fieldset style="float:left"><legend>Options</legend>);
	say q(<ul><li>);
	say $q->checkbox( -name => 'show_no_match', label => 'Show isolates with no matches' );
	say q(</li><li>);
	say $q->checkbox( -name => 'include_seqbin', label => 'Include seqbin id and start position in FASTA' );
	say q(</li></ul></fieldset>);
	say q(<fieldset style="float:left"><legend>Restrict included sequences by</legend>);
	say q(<ul>);
	my $buffer = $self->get_sequence_method_filter( { 'class' => 'parameter' } );
	say qq(<li>$buffer</li>) if $buffer;
	$buffer = $self->get_project_filter( { 'class' => 'parameter' } );
	say qq(<li>$buffer</li>) if $buffer;
	$buffer = $self->get_experiment_filter( { 'class' => 'parameter' } );
	say qq(<li>$buffer</li>) if $buffer;
	say q(</ul></fieldset>);
	$self->print_action_fieldset( { name => 'BLAST' } );
	say $q->hidden($_) foreach qw (db page name);
	say q(</div>);
	say $q->end_form;
	say q(</div>);
	return;
}

sub _create_query_file {
	my ( $self, $params, $file_prefix ) = @_;
	my $temp_queryfile = "$self->{'config'}->{'secure_tmp_dir'}/${file_prefix}_query.txt";
	my $seq            = $params->{'sequence'};
	open( my $queryfile_fh, '>', $temp_queryfile )
	  or $logger->error("Cannot open temp file $temp_queryfile for writing");
	say $queryfile_fh ">query\n$seq";
	close $queryfile_fh;
	return $temp_queryfile;
}

sub _blast {
	my ( $self, $query_file, $file_prefix, $isolate_id, $form_params ) = @_;
	my $seq = $form_params->{'sequence'};
	$seq =~ s/>.+\n//gx;    #Remove BLAST identifier lines if present
	my $seq_type = BIGSdb::Utils::sequence_type( \$seq );
	$seq =~ s/\s//gx;
	my $program;
	if ( $seq_type eq 'DNA' ) {
		$program = $form_params->{'tblastx'} ? 'tblastx' : 'blastn';
	} else {
		$program = 'tblastn';
	}
	my $temp_fastafile = "$self->{'config'}->{'secure_tmp_dir'}/${file_prefix}_file.txt";
	my $temp_outfile   = "$self->{'config'}->{'secure_tmp_dir'}/${file_prefix}_outfile.txt";
	my $outfile_url    = "${file_prefix}_outfile.txt";
	$self->_create_isolate_fasta( $temp_fastafile, $isolate_id, $form_params );
	if ( -z $temp_fastafile ) {
		$self->_clean_up_temp_files($file_prefix);
		return [];
	}
	my $blastn_word_size = $form_params->{'word_size'} =~ /(\d+)/x ? $1                  : 11;
	my $hits             = $form_params->{'hits'} =~ /(\d+)/x      ? $1                  : 1;
	my $word_size        = $program eq 'blastn'                    ? ($blastn_word_size) : 3;
	system( "$self->{'config'}->{'blast+_path'}/makeblastdb",
		( -in => $temp_fastafile, -logfile => '/dev/null', -dbtype => 'nucl' ) );
	my $blast_threads = $self->{'config'}->{'blast_threads'} || 1;
	my $filter = $program eq 'blastn' ? 'dust' : 'seg';
	my %params = (
		-num_threads     => $blast_threads,
		-max_target_seqs => $hits,
		-word_size       => $word_size,
		-db              => $temp_fastafile,
		-query           => $query_file,
		-out             => $temp_outfile,
		-outfmt          => 6,
		-$filter         => 'no'
	);

	if ( $program eq 'blastn' && $form_params->{'scores'} ) {
		if ( ( any { $form_params->{'scores'} eq $_ } BLASTN_SCORES )
			&& $form_params->{'scores'} =~ /^(\d,-\d,\d+,\d)$/x )
		{
			( $params{'-reward'}, $params{'-penalty'}, $params{'-gapopen'}, $params{'-gapextend'} ) = split /,/x, $1;
		}
	}
	my $param_string;
	$param_string .= " $_ $params{$_}" foreach keys %params;
	system("$self->{'config'}->{'blast+_path'}/$program$param_string 2>/dev/null");
	my $matches = $self->_parse_blast( $outfile_url, $hits );
	$self->_clean_up_temp_files($file_prefix);
	return $matches;
}

sub _create_isolate_fasta {
	my ( $self, $temp_fastafile, $isolate_id, $form_params ) = @_;
	my $qry =
	    'SELECT DISTINCT s.id FROM sequence_bin s LEFT JOIN experiment_sequences e ON '
	  . 's.id=e.seqbin_id LEFT JOIN project_members p ON s.isolate_id = p.isolate_id '
	  . 'WHERE s.isolate_id=?';
	my $criteria = [$isolate_id];
	my $method   = $form_params->{'seq_method_list'};
	if ($method) {
		if ( !any { $_ eq $method } SEQ_METHODS ) {
			$logger->error("Invalid method $method");
			return [];
		}
		$qry .= ' AND method=?';
		push @$criteria, $method;
	}
	my $project = $form_params->{'project_list'};
	if ($project) {
		if ( !BIGSdb::Utils::is_int($project) ) {
			$logger->error("Invalid project $project");
			return [];
		}
		$qry .= ' AND project_id=?';
		push @$criteria, $project;
	}
	my $experiment = $form_params->{'experiment_list'};
	if ($experiment) {
		if ( !BIGSdb::Utils::is_int($experiment) ) {
			$logger->error("Invalid experiment $experiment");
			return [];
		}
		$qry .= ' AND experiment_id=?';
		push @$criteria, $experiment;
	}
	my $seqbin_ids =
	  $self->{'datastore'}->run_query( $qry, $criteria, { fetch => 'col_arrayref', cache => 'BLAST::blast' } );
	my $contigs = $self->{'contigManager'}->get_contigs_by_list($seqbin_ids);
	$self->{'db'}->commit;    #Prevent idle in transaction table lock.
	open( my $fastafile_fh, '>', $temp_fastafile )
	  or $logger->error("Cannot open temp file $temp_fastafile for writing");
	foreach my $seqbin_id (@$seqbin_ids) {
		say $fastafile_fh ">$seqbin_id\n$contigs->{$seqbin_id}";
	}
	close $fastafile_fh;
	undef %$contigs;
	return;
}

sub _clean_up_temp_files {
	my ( $self, $file_prefix ) = @_;
	my @files = glob("$self->{'config'}->{'secure_tmp_dir'}/*$file_prefix*");
	foreach (@files) { unlink $1 if /^(.*BIGSdb.*)$/x }
	return;
}

sub _parse_blast {
	my ( $self, $blast_file, $hits ) = @_;
	my $full_path = "$self->{'config'}->{'secure_tmp_dir'}/$blast_file";
	if ( !-e $full_path ) {
		$logger->error("BLAST file $full_path does not exist.");
		return [];
	}
	my $matches = [];
	my $rows;
	open( my $blast_fh, '<', $full_path )
	  || ( $logger->error("Cannot open BLAST output file $full_path. $!") );
	while ( my $line = <$blast_fh> ) {
		next if !$line || $line =~ /^\#/x;
		my $match = $self->_extract_match_from_blast_result_line($line);
		push @$matches, $match;
		$rows++;
		last if $rows == $hits;
	}
	close $blast_fh;
	return $matches;
}

sub _extract_match_from_blast_result_line {
	my ( $self, $line ) = @_;
	return if !$line || $line =~ /^\#/x;
	my @record = split /\s+/x, $line;
	my $match;
	$match->{'seqbin_id'}  = $record[1];
	$match->{'identity'}   = $record[2];
	$match->{'alignment'}  = $record[3];
	$match->{'mismatches'} = $record[4];
	$match->{'gaps'}       = $record[5];
	$match->{'reverse'}    = 1
	  if ( ( $record[8] > $record[9] && $record[7] > $record[6] )
		|| ( $record[8] < $record[9] && $record[7] < $record[6] ) );

	if ( $record[8] < $record[9] ) {
		$match->{'start'} = $record[8];
		$match->{'end'}   = $record[9];
	} else {
		$match->{'start'} = $record[9];
		$match->{'end'}   = $record[8];
	}
	$match->{'e_value'}   = $record[10];
	$match->{'bit_score'} = $record[11];
	return $match;
}
1;<|MERGE_RESOLUTION|>--- conflicted
+++ resolved
@@ -27,7 +27,7 @@
 use List::MoreUtils qw(any uniq);
 use constant MAX_INSTANT_RUN  => 10;
 use constant MAX_DISPLAY_TAXA => 1000;
-use constant MAX_TAXA         => 50_000;
+use constant MAX_TAXA         => 10_000;
 use constant MAX_QUERY_LENGTH => 100_000;
 use BIGSdb::Constants qw(:interface SEQ_METHODS FLANKING);
 {
@@ -115,11 +115,7 @@
 		buttontext  => 'BLAST',
 		menutext    => 'BLAST',
 		module      => 'BLAST',
-<<<<<<< HEAD
-		version     => '1.4.17',
-=======
 		version     => '1.5.0',
->>>>>>> bddd5358
 		dbtype      => 'isolates',
 		section     => 'analysis,postquery',
 		input       => 'query',
@@ -170,12 +166,11 @@
 		$self->_print_interface;
 		return;
 	}
-	my $max_taxa = $self->_get_limit;
-	if ( @ids > $max_taxa ) {
-		my $selected   = BIGSdb::Utils::commify( scalar @ids );
-		my $nice_limit = BIGSdb::Utils::commify($max_taxa);
+	if ( @ids > MAX_TAXA ) {
+		my $selected = BIGSdb::Utils::commify( scalar @ids );
+		my $limit    = BIGSdb::Utils::commify(MAX_TAXA);
 		$self->print_bad_status(
-			{ message => qq(Analysis is restricted to $nice_limit isolates. You have selected $selected.) } );
+			{ message => qq(Analysis is restricted to $limit isolates. You have selected $selected.) } );
 		$self->_print_interface;
 		return;
 	}
@@ -186,6 +181,7 @@
 		return;
 	}
 	my @includes = $q->multi_param('includes');
+	my $seq      = $q->param('sequence');
 	if ( @ids > MAX_INSTANT_RUN || $q->param('tblastx') ) {
 		my $att       = $self->get_attributes;
 		my $user_info = $self->{'datastore'}->get_user_info_from_username( $self->{'username'} );
@@ -209,22 +205,18 @@
 		return;
 	}
 	$self->_print_interface;
-	my $prefix     = BIGSdb::Utils::get_random();
-	my $job_id     = BIGSdb::Utils::get_random();
-	my $params     = $q->Vars;
-	my $query_file = $self->_create_query_file( $params, $job_id );
+	my $prefix = BIGSdb::Utils::get_random();
 	$self->_run_now(
 		{
-			query_file     => $query_file,
 			prefix         => $prefix,
 			ids            => \@ids,
 			includes       => \@includes,
+			seq_ref        => \$seq,
 			show_no_match  => ( $q->param('show_no_match') // 0 ),
 			flanking       => ( $q->param('flanking') // $self->{'prefs'}->{'flanking'} ),
 			include_seqbin => ( $q->param('include_seqbin') // 0 )
 		}
 	);
-	unlink $query_file;
 	return;
 }
 
@@ -249,8 +241,8 @@
 
 sub _run_now {
 	my ( $self, $args ) = @_;
-	my ( $prefix, $query_file, $ids, $includes, $show_no_match, $flanking, $include_seqbin ) =
-	  @{$args}{qw(prefix query_file ids includes show_no_match flanking include_seqbin)};
+	my ( $prefix, $ids, $includes, $seq_ref, $show_no_match, $flanking, $include_seqbin ) =
+	  @{$args}{qw(prefix ids includes seq_ref show_no_match flanking include_seqbin)};
 	my ( $html_header, $text_header ) = $self->_get_headers($includes);
 	my $out_file                 = "$prefix.fas";
 	my $out_file_flanking        = "$prefix\_flanking.fas";
@@ -264,7 +256,7 @@
 	say q(<div class="box" id="resultstable">);
 
 	foreach my $id (@$ids) {
-		my $matches = $self->_blast( $query_file, $prefix, $id, $params );
+		my $matches = $self->_blast( $id, $seq_ref, $params );
 		next if !$show_no_match && ( ref $matches ne 'ARRAY' || !@$matches );
 		print $html_header if $first;
 		my $include_values = $self->_get_include_values( \@$includes, $id );
@@ -352,13 +344,12 @@
 	$self->{'system'}->{'script_name'} = $params->{'script_name'};
 	my @includes = split /\|\|/x, ( $params->{'includes'} // q() );
 	my ( $html_header, $text_header ) = $self->_get_headers( \@includes );
-	my $query_file               = $self->_create_query_file( $params, $job_id );
 	my $out_file                 = "$job_id.fas";
 	my $out_file_flanking        = "${job_id}_flanking.fas";
 	my $out_file_table           = "${job_id}_table.txt";
 	my $out_file_table_full_path = "$self->{'config'}->{'tmp_dir'}/$out_file_table";
-	my $html_buffer_file         = "$self->{'config'}->{'secure_tmp_dir'}/$out_file_table";
-	$self->_append_file( $out_file_table_full_path, $text_header );
+	my $html_buffer;
+	my $file_buffer  = $text_header;
 	my $first        = 1;
 	my $some_results = 0;
 	my $td           = 1;
@@ -371,44 +362,35 @@
 		$self->{'jobManager'}->update_job_status( $job_id,
 			{ message_html => "<p>Dynamically updated output disabled as >$max_display_taxa taxa selected.</p>" } );
 	}
-	my $prefix = BIGSdb::Utils::get_random();
 	foreach my $id (@$ids) {
 		$progress++;
 		my $complete = int( 100 * $progress / @$ids );
-		my $matches = $self->_blast( $query_file, $prefix, $id, $params );
+		my $matches = $self->_blast( $id, \$params->{'sequence'}, $params );
 		if ( !$params->{'show_no_match'} && ( ref $matches ne 'ARRAY' || !@$matches ) ) {
-			if ( $progress % 10 == 0 || $progress == @$ids ) {
-				$self->{'jobManager'}
-				  ->update_job_status( $job_id, { percent_complete => $complete, stage => "Checked id: $id" } );
-			}
+			$self->{'jobManager'}
+			  ->update_job_status( $job_id, { percent_complete => $complete, stage => "Checked id: $id" } );
 			next;
 		}
-		if ( @$ids <= MAX_DISPLAY_TAXA ) {
-			$self->_append_file( $html_buffer_file, $html_header ) if $first;
-		}
+		$html_buffer .= $html_header if $first;
 		my $include_values = $self->_get_include_values( \@includes, $id );
 		$some_results = 1;
 		my $rows        = @$matches;
 		my $first_match = 1;
 		foreach my $match (@$matches) {
-			if ( @$ids <= MAX_DISPLAY_TAXA ) {
-				my $html_buffer = $self->_get_prov_html_cells(
-					{
-						isolate_id     => $id,
-						td             => $td,
-						include_values => $include_values,
-						is_match       => 1,
-						rows           => $rows,
-						first_match    => $first_match
-					}
-				);
-				$html_buffer .= $self->_get_match_attribute_html_cells( $match, $flanking );
-				$self->_append_file( $html_buffer_file, $html_buffer );
-			}
-			my $buffer = $self->_get_prov_text_cells( { isolate_id => $id, include_values => $include_values } );
-			$buffer .= $self->_get_match_attribute_text_cells( $match, $flanking );
-			$buffer .= qq(\n);
-			$self->_append_file( $out_file_table_full_path, $buffer );
+			$html_buffer .= $self->_get_prov_html_cells(
+				{
+					isolate_id     => $id,
+					td             => $td,
+					include_values => $include_values,
+					is_match       => 1,
+					rows           => $rows,
+					first_match    => $first_match
+				}
+			);
+			$file_buffer .= $self->_get_prov_text_cells( { isolate_id => $id, include_values => $include_values } );
+			$html_buffer .= $self->_get_match_attribute_html_cells( $match, $flanking );
+			$file_buffer .= $self->_get_match_attribute_text_cells( $match, $flanking );
+			$file_buffer .= qq(\n);
 			$self->_append_fasta(
 				{
 					isolate_id        => $id,
@@ -423,34 +405,29 @@
 			$first_match = 0;
 		}
 		if ( !@$matches ) {
-			if ( @$ids <= MAX_DISPLAY_TAXA ) {
-				my $html_buffer =
-				  $self->_get_prov_html_cells( { isolate_id => $id, td => $td, include_values => $include_values } );
-				$html_buffer .= q(<td>0</td><td colspan="9" /></tr>);
-				$self->_append_file( $html_buffer_file, $html_buffer );
-			}
-			my $buffer = $self->_get_prov_text_cells( { isolate_id => $id, include_values => $include_values } );
-			$buffer .= qq(\t0\n);
-			$self->_append_file( $out_file_table_full_path, $buffer );
-		}
+			$html_buffer .=
+			  $self->_get_prov_html_cells( { isolate_id => $id, td => $td, include_values => $include_values } );
+			$html_buffer .= q(<td>0</td><td colspan="9" /></tr>);
+			$file_buffer .= $self->_get_prov_text_cells( { isolate_id => $id, include_values => $include_values } );
+			$file_buffer .= qq(\t0\n);
+		}
+		my $message = "$html_buffer</table>";
 		if ( @$ids <= MAX_DISPLAY_TAXA ) {
-			my $html_buffer_ref = BIGSdb::Utils::slurp($html_buffer_file);
-			my $message         = "$$html_buffer_ref</table>";
 			$self->{'jobManager'}->update_job_status( $job_id,
 				{ percent_complete => $complete, message_html => $message, stage => "Checked id: $id" } );
 		} else {
-			if ( $progress % 10 == 0 || $progress == @$ids ) {
-				$self->{'jobManager'}
-				  ->update_job_status( $job_id, { percent_complete => $complete, stage => "Checked id: $id" } );
-			}
+			$self->{'jobManager'}
+			  ->update_job_status( $job_id, { percent_complete => $complete, stage => "Checked id: $id" } );
 		}
 		$td = $td == 1 ? 2 : 1;
 		$first = 0;
 		return if $self->{'exit'};
 	}
-	unlink $html_buffer_file;
-	unlink $query_file;
 	if ($some_results) {
+		open( my $fh_output_table, '>:encoding(utf8)', $out_file_table_full_path )
+		  or $logger->error("Can't open temp file $out_file_table_full_path for writing");
+		say $fh_output_table $file_buffer;
+		close $fh_output_table;
 		$self->{'jobManager'}->update_job_output( $job_id, { filename => $out_file, description => '01_FASTA' } );
 		$self->{'jobManager'}
 		  ->update_job_output( $job_id, { filename => $out_file_flanking, description => '02_FASTA with flanking' } );
@@ -478,15 +455,6 @@
 	return;
 }
 
-sub _append_file {
-	my ( $self, $filename, $file_buffer ) = @_;
-	open( my $fh, '>>:encoding(utf8)', $filename )
-	  or $logger->error("Cannot open temp file $filename for writing");
-	print $fh $file_buffer;
-	close $fh;
-	return;
-}
-
 sub _append_fasta {
 	my ( $self, $args ) = @_;
 	my ( $isolate_id, $include_values, $match, $flanking, $out_file, $out_file_flanking, $include_seqbin ) =
@@ -601,7 +569,7 @@
 
 sub _get_prov_text_cells {
 	my ( $self,       $args )           = @_;
-	my ( $isolate_id, $include_values ) = @{$args}{qw(isolate_id include_values)};
+	my ( $isolate_id, $include_values ) = @{$args}{qw(isolate_id include_values  )};
 	my $label  = $self->_get_isolate_label($isolate_id);
 	my $buffer = qq($isolate_id\t$label);
 	$buffer .= qq(\t$_) foreach @$include_values;
@@ -640,12 +608,6 @@
 	return $include_values;
 }
 
-sub _get_limit {
-	my ($self) = @_;
-	my $limit = $self->{'system'}->{'blast_limit'} // $self->{'config'}->{'blast_limit'} // MAX_TAXA;
-	return $limit;
-}
-
 sub _print_interface {
 	my ($self)     = @_;
 	my $q          = $self->{'cgi'};
@@ -663,8 +625,6 @@
 	say q(<div class="box" id="queryform">);
 	say q(<p>Please select the required isolate ids to BLAST against (use CTRL or SHIFT to make multiple selections) )
 	  . q(and paste in your query sequence.  Nucleotide or peptide sequences can be queried.</p>);
-	my $limit = BIGSdb::Utils::commify( $self->_get_limit );
-	say qq(<p>Analysis is limited to $limit records.</p>);
 	say $q->start_form;
 	say q(<div class="scrollable">);
 	$self->print_seqbin_isolate_fieldset( { selected_ids => $selected_ids, isolate_paste_list => 1 } );
@@ -764,33 +724,72 @@
 	return;
 }
 
-sub _create_query_file {
-	my ( $self, $params, $file_prefix ) = @_;
-	my $temp_queryfile = "$self->{'config'}->{'secure_tmp_dir'}/${file_prefix}_query.txt";
-	my $seq            = $params->{'sequence'};
-	open( my $queryfile_fh, '>', $temp_queryfile )
-	  or $logger->error("Cannot open temp file $temp_queryfile for writing");
-	say $queryfile_fh ">query\n$seq";
-	close $queryfile_fh;
-	return $temp_queryfile;
-}
-
 sub _blast {
-	my ( $self, $query_file, $file_prefix, $isolate_id, $form_params ) = @_;
-	my $seq = $form_params->{'sequence'};
-	$seq =~ s/>.+\n//gx;    #Remove BLAST identifier lines if present
-	my $seq_type = BIGSdb::Utils::sequence_type( \$seq );
-	$seq =~ s/\s//gx;
+	my ( $self, $isolate_id, $seq_ref, $form_params ) = @_;
+	$$seq_ref =~ s/>.+\n//gx;    #Remove BLAST identifier lines if present
+	my $seq_type = BIGSdb::Utils::sequence_type($$seq_ref);
+	$$seq_ref =~ s/\s//gx;
 	my $program;
 	if ( $seq_type eq 'DNA' ) {
 		$program = $form_params->{'tblastx'} ? 'tblastx' : 'blastn';
 	} else {
 		$program = 'tblastn';
 	}
+	my $file_prefix    = BIGSdb::Utils::get_random();
 	my $temp_fastafile = "$self->{'config'}->{'secure_tmp_dir'}/${file_prefix}_file.txt";
 	my $temp_outfile   = "$self->{'config'}->{'secure_tmp_dir'}/${file_prefix}_outfile.txt";
-	my $outfile_url    = "${file_prefix}_outfile.txt";
-	$self->_create_isolate_fasta( $temp_fastafile, $isolate_id, $form_params );
+	my $temp_queryfile = "$self->{'config'}->{'secure_tmp_dir'}/${file_prefix}_query.txt";
+	my $outfile_url    = "$file_prefix\_outfile.txt";
+
+	#create query FASTA file
+	open( my $queryfile_fh, '>', $temp_queryfile )
+	  or $logger->error("Can't open temp file $temp_queryfile for writing");
+	print $queryfile_fh ">query\n$$seq_ref\n";
+	close $queryfile_fh;
+
+	#create isolate FASTA database
+	my $qry =
+	    'SELECT DISTINCT s.id FROM sequence_bin s LEFT JOIN experiment_sequences e ON '
+	  . 's.id=e.seqbin_id LEFT JOIN project_members p ON s.isolate_id = p.isolate_id '
+	  . 'WHERE s.isolate_id=?';
+	my @criteria = ($isolate_id);
+	my $method   = $form_params->{'seq_method_list'};
+	if ($method) {
+		if ( !any { $_ eq $method } SEQ_METHODS ) {
+			$logger->error("Invalid method $method");
+			return [];
+		}
+		$qry .= ' AND method=?';
+		push @criteria, $method;
+	}
+	my $project = $form_params->{'project_list'};
+	if ($project) {
+		if ( !BIGSdb::Utils::is_int($project) ) {
+			$logger->error("Invalid project $project");
+			return [];
+		}
+		$qry .= ' AND project_id=?';
+		push @criteria, $project;
+	}
+	my $experiment = $form_params->{'experiment_list'};
+	if ($experiment) {
+		if ( !BIGSdb::Utils::is_int($experiment) ) {
+			$logger->error("Invalid experiment $experiment");
+			return [];
+		}
+		$qry .= ' AND experiment_id=?';
+		push @criteria, $experiment;
+	}
+	my $seqbin_ids =
+	  $self->{'datastore'}->run_query( $qry, \@criteria, { fetch => 'col_arrayref', cache => 'BLAST::blast' } );
+	my $contigs = $self->{'contigManager'}->get_contigs_by_list($seqbin_ids);
+	$self->{'db'}->commit;    #Prevent idle in transaction table lock.
+	open( my $fastafile_fh, '>', $temp_fastafile )
+	  or $logger->error("Can't open temp file $temp_fastafile for writing");
+	foreach my $seqbin_id (@$seqbin_ids) {
+		say $fastafile_fh ">$seqbin_id\n$contigs->{$seqbin_id}";
+	}
+	close $fastafile_fh;
 	if ( -z $temp_fastafile ) {
 		$self->_clean_up_temp_files($file_prefix);
 		return [];
@@ -807,7 +806,7 @@
 		-max_target_seqs => $hits,
 		-word_size       => $word_size,
 		-db              => $temp_fastafile,
-		-query           => $query_file,
+		-query           => $temp_queryfile,
 		-out             => $temp_outfile,
 		-outfmt          => 6,
 		-$filter         => 'no'
@@ -828,54 +827,6 @@
 	return $matches;
 }
 
-sub _create_isolate_fasta {
-	my ( $self, $temp_fastafile, $isolate_id, $form_params ) = @_;
-	my $qry =
-	    'SELECT DISTINCT s.id FROM sequence_bin s LEFT JOIN experiment_sequences e ON '
-	  . 's.id=e.seqbin_id LEFT JOIN project_members p ON s.isolate_id = p.isolate_id '
-	  . 'WHERE s.isolate_id=?';
-	my $criteria = [$isolate_id];
-	my $method   = $form_params->{'seq_method_list'};
-	if ($method) {
-		if ( !any { $_ eq $method } SEQ_METHODS ) {
-			$logger->error("Invalid method $method");
-			return [];
-		}
-		$qry .= ' AND method=?';
-		push @$criteria, $method;
-	}
-	my $project = $form_params->{'project_list'};
-	if ($project) {
-		if ( !BIGSdb::Utils::is_int($project) ) {
-			$logger->error("Invalid project $project");
-			return [];
-		}
-		$qry .= ' AND project_id=?';
-		push @$criteria, $project;
-	}
-	my $experiment = $form_params->{'experiment_list'};
-	if ($experiment) {
-		if ( !BIGSdb::Utils::is_int($experiment) ) {
-			$logger->error("Invalid experiment $experiment");
-			return [];
-		}
-		$qry .= ' AND experiment_id=?';
-		push @$criteria, $experiment;
-	}
-	my $seqbin_ids =
-	  $self->{'datastore'}->run_query( $qry, $criteria, { fetch => 'col_arrayref', cache => 'BLAST::blast' } );
-	my $contigs = $self->{'contigManager'}->get_contigs_by_list($seqbin_ids);
-	$self->{'db'}->commit;    #Prevent idle in transaction table lock.
-	open( my $fastafile_fh, '>', $temp_fastafile )
-	  or $logger->error("Cannot open temp file $temp_fastafile for writing");
-	foreach my $seqbin_id (@$seqbin_ids) {
-		say $fastafile_fh ">$seqbin_id\n$contigs->{$seqbin_id}";
-	}
-	close $fastafile_fh;
-	undef %$contigs;
-	return;
-}
-
 sub _clean_up_temp_files {
 	my ( $self, $file_prefix ) = @_;
 	my @files = glob("$self->{'config'}->{'secure_tmp_dir'}/*$file_prefix*");
@@ -890,19 +841,19 @@
 		$logger->error("BLAST file $full_path does not exist.");
 		return [];
 	}
-	my $matches = [];
+	my @matches;
 	my $rows;
 	open( my $blast_fh, '<', $full_path )
 	  || ( $logger->error("Cannot open BLAST output file $full_path. $!") );
 	while ( my $line = <$blast_fh> ) {
 		next if !$line || $line =~ /^\#/x;
 		my $match = $self->_extract_match_from_blast_result_line($line);
-		push @$matches, $match;
+		push @matches, $match;
 		$rows++;
 		last if $rows == $hits;
 	}
 	close $blast_fh;
-	return $matches;
+	return \@matches;
 }
 
 sub _extract_match_from_blast_result_line {
