--- conflicted
+++ resolved
@@ -451,17 +451,11 @@
 sub get_stylesheets {
 	my ($self) = @_;
 	my $stylesheet;
-<<<<<<< HEAD
-	my $system    = $self->{'system'};
-	my $version   = '20180622';
-	my @filenames = qw(bigsdb.css jquery-ui.css fontawesome-all.css);
-=======
 	my $system  = $self->{'system'};
 	my $version = '20180625';
 	my @filenames;
 	push @filenames, q(dropzone.css) if $self->{'dropzone'};
 	push @filenames, qw(jquery-ui.css fontawesome-all.css bigsdb.css);
->>>>>>> 8c70ce2d
 	my @paths;
 
 	foreach my $filename (@filenames) {
