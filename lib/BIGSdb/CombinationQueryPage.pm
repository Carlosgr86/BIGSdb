--- conflicted
+++ resolved
@@ -50,13 +50,10 @@
 	my $q      = $self->{'cgi'};
 	my $scheme_id = $q->param('scheme_id') // 0;
 	my $desc = $self->get_db_description;
-<<<<<<< HEAD
 	$self->populate_submission_params;
-=======
 	if ($q->param('add_to_project')){
 		$self->add_to_project;
 	}
->>>>>>> 1327359b
 	say "<h1>Search $desc database by combinations of loci</h1>";
 	if ( !defined $q->param('currentpage')
 		|| $q->param('First') )
